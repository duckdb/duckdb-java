package org.duckdb;

import java.math.BigDecimal;
import java.math.BigInteger;
import java.sql.ResultSetMetaData;
import java.sql.SQLException;
import java.sql.Timestamp;
import java.sql.Types;
import java.time.LocalDate;
import java.time.LocalTime;
import java.time.OffsetDateTime;
import java.time.OffsetTime;
import java.util.ArrayList;
import java.util.UUID;

public class DuckDBResultSetMetaData implements ResultSetMetaData {

<<<<<<< HEAD
	public DuckDBResultSetMetaData(int param_count, int column_count, String[] column_names,
								   String[] column_types_string, String[] column_types_details, String return_type) {
		this.param_count = param_count;
		this.column_count = column_count;
		this.column_names = column_names;
		this.return_type = StatementReturnType.valueOf(return_type);
		this.column_types_string = column_types_string;
		this.column_types_details = column_types_details;
		ArrayList<DuckDBColumnType> column_types_al = new ArrayList<DuckDBColumnType>(column_count);
		ArrayList<DuckDBColumnTypeMetaData> column_types_meta = new ArrayList<DuckDBColumnTypeMetaData>(column_count);

		for (String column_type_string : this.column_types_string) {
			column_types_al.add(TypeNameToType(column_type_string));
		}
		this.column_types = new DuckDBColumnType[column_count];
		this.column_types = column_types_al.toArray(this.column_types);

		for (String column_type_detail : this.column_types_details) {
			if (column_type_detail.startsWith("DECIMAL")) {
				column_types_meta.add(DuckDBColumnTypeMetaData.parseColumnTypeMetadata(column_type_detail));
			}
			else { column_types_meta.add(null); }
		}
		this.column_types_meta = column_types_meta.toArray(new DuckDBColumnTypeMetaData[column_count]);
	}

	public static DuckDBColumnType TypeNameToType(String type_name) {
		if (type_name.endsWith("[]")) {
			return DuckDBColumnType.LIST;
		} else if (type_name.startsWith("DECIMAL")) {
			return DuckDBColumnType.DECIMAL;
		} else if (type_name.equals("TIME WITH TIME ZONE")) {
			return DuckDBColumnType.TIME_WITH_TIME_ZONE;
		} else if (type_name.equals("TIMESTAMP WITH TIME ZONE")) {
			return DuckDBColumnType.TIMESTAMP_WITH_TIME_ZONE;
		} else if (type_name.startsWith("STRUCT")) {
			return DuckDBColumnType.STRUCT;
		} else if (type_name.startsWith("MAP")) {
			return DuckDBColumnType.MAP;
		} else if (type_name.startsWith("UNION")) {
			return DuckDBColumnType.UNION;
		}
		try {
			return DuckDBColumnType.valueOf(type_name);
		} catch (IllegalArgumentException e) {
			return DuckDBColumnType.UNKNOWN;
		}
	}

	protected int param_count;
	protected int column_count;
	protected String[] column_names;
	protected String[] column_types_string;
	protected String[] column_types_details;
	protected DuckDBColumnType[] column_types;
	protected DuckDBColumnTypeMetaData[] column_types_meta;
	protected final StatementReturnType return_type;

	public StatementReturnType getReturnType() {
		return return_type;
	}

	public int getColumnCount() throws SQLException {
		return column_count;
	}

	public String getColumnLabel(int column) throws SQLException {
		return getColumnName(column);
	}

	public String getColumnName(int column) throws SQLException {
		if (column > column_count) {
			throw new SQLException("Column index out of bounds");
		}
		return column_names[column - 1];
	}

	public static int type_to_int(DuckDBColumnType type) throws SQLException {
		switch (type) {
		case BOOLEAN:
			return Types.BOOLEAN;
		case TINYINT:
			return Types.TINYINT;
		case SMALLINT:
			return Types.SMALLINT;
		case INTEGER:
			return Types.INTEGER;
		case BIGINT:
			return Types.BIGINT;
		case LIST:
			return Types.ARRAY;
		case FLOAT:
			return Types.FLOAT;
		case DOUBLE:
			return Types.DOUBLE;
		case DECIMAL:
			return Types.DECIMAL;
		case VARCHAR:
			return Types.VARCHAR;
		case TIME:
			return Types.TIME;
		case DATE:
			return Types.DATE;
		case TIMESTAMP_S:
		case TIMESTAMP_MS:
		case TIMESTAMP:
		case TIMESTAMP_NS:
			return Types.TIMESTAMP;
		case TIMESTAMP_WITH_TIME_ZONE:
			return Types.TIMESTAMP_WITH_TIMEZONE;
		case BLOB:
			return Types.BLOB;
		default:
			return Types.JAVA_OBJECT;
		}
	}

	public int getColumnType(int column) throws SQLException {
		if (column > column_count) {
			throw new SQLException("Column index out of bounds");
		}
		return type_to_int(column_types[column - 1]);
	}

	public String getColumnClassName(int column) throws SQLException {
		switch (column_types[column - 1]) {
		case BOOLEAN:
			return Boolean.class.getName();
		case TINYINT:
			return Byte.class.getName();
		case SMALLINT:
		case UTINYINT:
			return Short.class.getName();
		case INTEGER:
		case USMALLINT:
			return Integer.class.getName();
		case BIGINT:
		case UINTEGER:
			return Long.class.getName();
		case HUGEINT:
		case UHUGEINT:
		case UBIGINT:
			return BigInteger.class.getName();
		case FLOAT:
			return Float.class.getName();
		case DOUBLE:
			return Double.class.getName();
		case DECIMAL:
			return BigDecimal.class.getName();
		case TIME:
			return LocalTime.class.getName();
		case TIME_WITH_TIME_ZONE:
			return OffsetTime.class.getName();
		case DATE:
			return LocalDate.class.getName();
		case TIMESTAMP:
		case TIMESTAMP_NS:
		case TIMESTAMP_S:
		case TIMESTAMP_MS:
			return Timestamp.class.getName();
		case TIMESTAMP_WITH_TIME_ZONE:
			return OffsetDateTime.class.getName();
		case JSON:
			return JsonNode.class.getName();
		case BLOB:
			return DuckDBResultSet.DuckDBBlobResult.class.getName();
		case UUID:
			return UUID.class.getName();
		case LIST:
			return DuckDBArray.class.getName();
		default:
			return String.class.getName();
		}
	}

	public String getColumnTypeName(int column) throws SQLException {
		if (column > column_count) {
			throw new SQLException("Column index out of bounds");
		}
		return column_types_string[column - 1];
	}

	public boolean isReadOnly(int column) throws SQLException {
		return true;
	}

	public boolean isWritable(int column) throws SQLException {
		return false;
	}

	public boolean isDefinitelyWritable(int column) throws SQLException {
		return false;
	}

	public boolean isCaseSensitive(int column) throws SQLException {
		return true;
	}

	public int isNullable(int column) throws SQLException {
		return columnNullable;
	}

	public String getSchemaName(int column) throws SQLException {
		return "";
	}

	public boolean isAutoIncrement(int column) throws SQLException {
		return false;
	}

	public boolean isSearchable(int column) throws SQLException {
		return true;
	}

	public boolean isCurrency(int column) throws SQLException {
		return false;
	}

	public boolean isSigned(int column) throws SQLException {
		return false;
	}

	public int getColumnDisplaySize(int column) throws SQLException {
		return 0; // most systems will fall back to getPrecision
	}

	public int getPrecision(int column) throws SQLException {
		DuckDBColumnTypeMetaData typeMetaData = typeMetadataForColumn(column);

		if (typeMetaData == null) {
			return 0;
		}

		return typeMetaData.width;
	}

	public int getScale(int column) throws SQLException {
		DuckDBColumnTypeMetaData typeMetaData = typeMetadataForColumn(column);

		if (typeMetaData == null) {
			return 0;
		}

		return typeMetaData.scale;
	}

	public String getTableName(int column) throws SQLException {
		return "";
	}

	public String getCatalogName(int column) throws SQLException {
		return "";
	}

	@Override
	public <T> T unwrap(Class<T> iface) throws SQLException {
		return JdbcUtils.unwrap(this, iface);
	}

	@Override
	public boolean isWrapperFor(Class<?> iface) {
		return iface.isInstance(this);
	}

	private DuckDBColumnTypeMetaData typeMetadataForColumn(int columnIndex) throws SQLException {
		if (columnIndex > column_count) {
			throw new SQLException("Column index out of bounds");
		}
		return column_types_meta[columnIndex - 1];
	}
=======
    public DuckDBResultSetMetaData(int param_count, int column_count, String[] column_names,
                                   String[] column_types_string, String[] column_types_details, String return_type) {
        this.param_count = param_count;
        this.column_count = column_count;
        this.column_names = column_names;
        this.return_type = StatementReturnType.valueOf(return_type);
        this.column_types_string = column_types_string;
        this.column_types_details = column_types_details;
        ArrayList<DuckDBColumnType> column_types_al = new ArrayList<DuckDBColumnType>(column_count);
        ArrayList<DuckDBColumnTypeMetaData> column_types_meta = new ArrayList<DuckDBColumnTypeMetaData>(column_count);

        for (String column_type_string : this.column_types_string) {
            column_types_al.add(TypeNameToType(column_type_string));
        }
        this.column_types = new DuckDBColumnType[column_count];
        this.column_types = column_types_al.toArray(this.column_types);

        for (String column_type_detail : this.column_types_details) {
            if (column_type_detail.startsWith("DECIMAL")) {
                column_types_meta.add(DuckDBColumnTypeMetaData.parseColumnTypeMetadata(column_type_detail));
            } else {
                column_types_meta.add(null);
            }
        }
        this.column_types_meta = column_types_meta.toArray(new DuckDBColumnTypeMetaData[column_count]);
    }

    public static DuckDBColumnType TypeNameToType(String type_name) {
        if (type_name.endsWith("[]")) {
            return DuckDBColumnType.LIST;
        } else if (type_name.startsWith("DECIMAL")) {
            return DuckDBColumnType.DECIMAL;
        } else if (type_name.equals("TIME WITH TIME ZONE")) {
            return DuckDBColumnType.TIME_WITH_TIME_ZONE;
        } else if (type_name.equals("TIMESTAMP WITH TIME ZONE")) {
            return DuckDBColumnType.TIMESTAMP_WITH_TIME_ZONE;
        } else if (type_name.startsWith("STRUCT")) {
            return DuckDBColumnType.STRUCT;
        } else if (type_name.startsWith("MAP")) {
            return DuckDBColumnType.MAP;
        } else if (type_name.startsWith("UNION")) {
            return DuckDBColumnType.UNION;
        }
        try {
            return DuckDBColumnType.valueOf(type_name);
        } catch (IllegalArgumentException e) {
            return DuckDBColumnType.UNKNOWN;
        }
    }

    protected int param_count;
    protected int column_count;
    protected String[] column_names;
    protected String[] column_types_string;
    protected String[] column_types_details;
    protected DuckDBColumnType[] column_types;
    protected DuckDBColumnTypeMetaData[] column_types_meta;
    protected final StatementReturnType return_type;

    public StatementReturnType getReturnType() {
        return return_type;
    }

    public int getColumnCount() throws SQLException {
        return column_count;
    }

    public String getColumnLabel(int column) throws SQLException {
        return getColumnName(column);
    }

    public String getColumnName(int column) throws SQLException {
        if (column > column_count) {
            throw new SQLException("Column index out of bounds");
        }
        return column_names[column - 1];
    }

    public static int type_to_int(DuckDBColumnType type) throws SQLException {
        switch (type) {
        case BOOLEAN:
            return Types.BOOLEAN;
        case TINYINT:
            return Types.TINYINT;
        case SMALLINT:
            return Types.SMALLINT;
        case INTEGER:
            return Types.INTEGER;
        case BIGINT:
            return Types.BIGINT;
        case LIST:
            return Types.ARRAY;
        case FLOAT:
            return Types.FLOAT;
        case DOUBLE:
            return Types.DOUBLE;
        case DECIMAL:
            return Types.DECIMAL;
        case VARCHAR:
            return Types.VARCHAR;
        case TIME:
            return Types.TIME;
        case DATE:
            return Types.DATE;
        case TIMESTAMP_S:
        case TIMESTAMP_MS:
        case TIMESTAMP:
        case TIMESTAMP_NS:
            return Types.TIMESTAMP;
        case TIMESTAMP_WITH_TIME_ZONE:
            return Types.TIMESTAMP_WITH_TIMEZONE;
        case BLOB:
            return Types.BLOB;
        default:
            return Types.JAVA_OBJECT;
        }
    }

    public int getColumnType(int column) throws SQLException {
        if (column > column_count) {
            throw new SQLException("Column index out of bounds");
        }
        return type_to_int(column_types[column - 1]);
    }

    public String getColumnClassName(int column) throws SQLException {
        switch (column_types[column - 1]) {
        case BOOLEAN:
            return Boolean.class.getName();
        case TINYINT:
            return Byte.class.getName();
        case SMALLINT:
        case UTINYINT:
            return Short.class.getName();
        case INTEGER:
        case USMALLINT:
            return Integer.class.getName();
        case BIGINT:
        case UINTEGER:
            return Long.class.getName();
        case HUGEINT:
        case UBIGINT:
            return BigInteger.class.getName();
        case FLOAT:
            return Float.class.getName();
        case DOUBLE:
            return Double.class.getName();
        case DECIMAL:
            return BigDecimal.class.getName();
        case TIME:
            return LocalTime.class.getName();
        case TIME_WITH_TIME_ZONE:
            return OffsetTime.class.getName();
        case DATE:
            return LocalDate.class.getName();
        case TIMESTAMP:
        case TIMESTAMP_NS:
        case TIMESTAMP_S:
        case TIMESTAMP_MS:
            return Timestamp.class.getName();
        case TIMESTAMP_WITH_TIME_ZONE:
            return OffsetDateTime.class.getName();
        case JSON:
            return JsonNode.class.getName();
        case BLOB:
            return DuckDBResultSet.DuckDBBlobResult.class.getName();
        case UUID:
            return UUID.class.getName();
        case LIST:
            return DuckDBArray.class.getName();
        default:
            return String.class.getName();
        }
    }

    public String getColumnTypeName(int column) throws SQLException {
        if (column > column_count) {
            throw new SQLException("Column index out of bounds");
        }
        return column_types_string[column - 1];
    }

    public boolean isReadOnly(int column) throws SQLException {
        return true;
    }

    public boolean isWritable(int column) throws SQLException {
        return false;
    }

    public boolean isDefinitelyWritable(int column) throws SQLException {
        return false;
    }

    public boolean isCaseSensitive(int column) throws SQLException {
        return true;
    }

    public int isNullable(int column) throws SQLException {
        return columnNullable;
    }

    public String getSchemaName(int column) throws SQLException {
        return "";
    }

    public boolean isAutoIncrement(int column) throws SQLException {
        return false;
    }

    public boolean isSearchable(int column) throws SQLException {
        return true;
    }

    public boolean isCurrency(int column) throws SQLException {
        return false;
    }

    public boolean isSigned(int column) throws SQLException {
        return false;
    }

    public int getColumnDisplaySize(int column) throws SQLException {
        return 0; // most systems will fall back to getPrecision
    }

    public int getPrecision(int column) throws SQLException {
        DuckDBColumnTypeMetaData typeMetaData = typeMetadataForColumn(column);

        if (typeMetaData == null) {
            return 0;
        }

        return typeMetaData.width;
    }

    public int getScale(int column) throws SQLException {
        DuckDBColumnTypeMetaData typeMetaData = typeMetadataForColumn(column);

        if (typeMetaData == null) {
            return 0;
        }

        return typeMetaData.scale;
    }

    public String getTableName(int column) throws SQLException {
        return "";
    }

    public String getCatalogName(int column) throws SQLException {
        return "";
    }

    @Override
    public <T> T unwrap(Class<T> iface) throws SQLException {
        return JdbcUtils.unwrap(this, iface);
    }

    @Override
    public boolean isWrapperFor(Class<?> iface) {
        return iface.isInstance(this);
    }

    private DuckDBColumnTypeMetaData typeMetadataForColumn(int columnIndex) throws SQLException {
        if (columnIndex > column_count) {
            throw new SQLException("Column index out of bounds");
        }
        return column_types_meta[columnIndex - 1];
    }
>>>>>>> 0abd2f07
}<|MERGE_RESOLUTION|>--- conflicted
+++ resolved
@@ -15,278 +15,6 @@
 
 public class DuckDBResultSetMetaData implements ResultSetMetaData {
 
-<<<<<<< HEAD
-	public DuckDBResultSetMetaData(int param_count, int column_count, String[] column_names,
-								   String[] column_types_string, String[] column_types_details, String return_type) {
-		this.param_count = param_count;
-		this.column_count = column_count;
-		this.column_names = column_names;
-		this.return_type = StatementReturnType.valueOf(return_type);
-		this.column_types_string = column_types_string;
-		this.column_types_details = column_types_details;
-		ArrayList<DuckDBColumnType> column_types_al = new ArrayList<DuckDBColumnType>(column_count);
-		ArrayList<DuckDBColumnTypeMetaData> column_types_meta = new ArrayList<DuckDBColumnTypeMetaData>(column_count);
-
-		for (String column_type_string : this.column_types_string) {
-			column_types_al.add(TypeNameToType(column_type_string));
-		}
-		this.column_types = new DuckDBColumnType[column_count];
-		this.column_types = column_types_al.toArray(this.column_types);
-
-		for (String column_type_detail : this.column_types_details) {
-			if (column_type_detail.startsWith("DECIMAL")) {
-				column_types_meta.add(DuckDBColumnTypeMetaData.parseColumnTypeMetadata(column_type_detail));
-			}
-			else { column_types_meta.add(null); }
-		}
-		this.column_types_meta = column_types_meta.toArray(new DuckDBColumnTypeMetaData[column_count]);
-	}
-
-	public static DuckDBColumnType TypeNameToType(String type_name) {
-		if (type_name.endsWith("[]")) {
-			return DuckDBColumnType.LIST;
-		} else if (type_name.startsWith("DECIMAL")) {
-			return DuckDBColumnType.DECIMAL;
-		} else if (type_name.equals("TIME WITH TIME ZONE")) {
-			return DuckDBColumnType.TIME_WITH_TIME_ZONE;
-		} else if (type_name.equals("TIMESTAMP WITH TIME ZONE")) {
-			return DuckDBColumnType.TIMESTAMP_WITH_TIME_ZONE;
-		} else if (type_name.startsWith("STRUCT")) {
-			return DuckDBColumnType.STRUCT;
-		} else if (type_name.startsWith("MAP")) {
-			return DuckDBColumnType.MAP;
-		} else if (type_name.startsWith("UNION")) {
-			return DuckDBColumnType.UNION;
-		}
-		try {
-			return DuckDBColumnType.valueOf(type_name);
-		} catch (IllegalArgumentException e) {
-			return DuckDBColumnType.UNKNOWN;
-		}
-	}
-
-	protected int param_count;
-	protected int column_count;
-	protected String[] column_names;
-	protected String[] column_types_string;
-	protected String[] column_types_details;
-	protected DuckDBColumnType[] column_types;
-	protected DuckDBColumnTypeMetaData[] column_types_meta;
-	protected final StatementReturnType return_type;
-
-	public StatementReturnType getReturnType() {
-		return return_type;
-	}
-
-	public int getColumnCount() throws SQLException {
-		return column_count;
-	}
-
-	public String getColumnLabel(int column) throws SQLException {
-		return getColumnName(column);
-	}
-
-	public String getColumnName(int column) throws SQLException {
-		if (column > column_count) {
-			throw new SQLException("Column index out of bounds");
-		}
-		return column_names[column - 1];
-	}
-
-	public static int type_to_int(DuckDBColumnType type) throws SQLException {
-		switch (type) {
-		case BOOLEAN:
-			return Types.BOOLEAN;
-		case TINYINT:
-			return Types.TINYINT;
-		case SMALLINT:
-			return Types.SMALLINT;
-		case INTEGER:
-			return Types.INTEGER;
-		case BIGINT:
-			return Types.BIGINT;
-		case LIST:
-			return Types.ARRAY;
-		case FLOAT:
-			return Types.FLOAT;
-		case DOUBLE:
-			return Types.DOUBLE;
-		case DECIMAL:
-			return Types.DECIMAL;
-		case VARCHAR:
-			return Types.VARCHAR;
-		case TIME:
-			return Types.TIME;
-		case DATE:
-			return Types.DATE;
-		case TIMESTAMP_S:
-		case TIMESTAMP_MS:
-		case TIMESTAMP:
-		case TIMESTAMP_NS:
-			return Types.TIMESTAMP;
-		case TIMESTAMP_WITH_TIME_ZONE:
-			return Types.TIMESTAMP_WITH_TIMEZONE;
-		case BLOB:
-			return Types.BLOB;
-		default:
-			return Types.JAVA_OBJECT;
-		}
-	}
-
-	public int getColumnType(int column) throws SQLException {
-		if (column > column_count) {
-			throw new SQLException("Column index out of bounds");
-		}
-		return type_to_int(column_types[column - 1]);
-	}
-
-	public String getColumnClassName(int column) throws SQLException {
-		switch (column_types[column - 1]) {
-		case BOOLEAN:
-			return Boolean.class.getName();
-		case TINYINT:
-			return Byte.class.getName();
-		case SMALLINT:
-		case UTINYINT:
-			return Short.class.getName();
-		case INTEGER:
-		case USMALLINT:
-			return Integer.class.getName();
-		case BIGINT:
-		case UINTEGER:
-			return Long.class.getName();
-		case HUGEINT:
-		case UHUGEINT:
-		case UBIGINT:
-			return BigInteger.class.getName();
-		case FLOAT:
-			return Float.class.getName();
-		case DOUBLE:
-			return Double.class.getName();
-		case DECIMAL:
-			return BigDecimal.class.getName();
-		case TIME:
-			return LocalTime.class.getName();
-		case TIME_WITH_TIME_ZONE:
-			return OffsetTime.class.getName();
-		case DATE:
-			return LocalDate.class.getName();
-		case TIMESTAMP:
-		case TIMESTAMP_NS:
-		case TIMESTAMP_S:
-		case TIMESTAMP_MS:
-			return Timestamp.class.getName();
-		case TIMESTAMP_WITH_TIME_ZONE:
-			return OffsetDateTime.class.getName();
-		case JSON:
-			return JsonNode.class.getName();
-		case BLOB:
-			return DuckDBResultSet.DuckDBBlobResult.class.getName();
-		case UUID:
-			return UUID.class.getName();
-		case LIST:
-			return DuckDBArray.class.getName();
-		default:
-			return String.class.getName();
-		}
-	}
-
-	public String getColumnTypeName(int column) throws SQLException {
-		if (column > column_count) {
-			throw new SQLException("Column index out of bounds");
-		}
-		return column_types_string[column - 1];
-	}
-
-	public boolean isReadOnly(int column) throws SQLException {
-		return true;
-	}
-
-	public boolean isWritable(int column) throws SQLException {
-		return false;
-	}
-
-	public boolean isDefinitelyWritable(int column) throws SQLException {
-		return false;
-	}
-
-	public boolean isCaseSensitive(int column) throws SQLException {
-		return true;
-	}
-
-	public int isNullable(int column) throws SQLException {
-		return columnNullable;
-	}
-
-	public String getSchemaName(int column) throws SQLException {
-		return "";
-	}
-
-	public boolean isAutoIncrement(int column) throws SQLException {
-		return false;
-	}
-
-	public boolean isSearchable(int column) throws SQLException {
-		return true;
-	}
-
-	public boolean isCurrency(int column) throws SQLException {
-		return false;
-	}
-
-	public boolean isSigned(int column) throws SQLException {
-		return false;
-	}
-
-	public int getColumnDisplaySize(int column) throws SQLException {
-		return 0; // most systems will fall back to getPrecision
-	}
-
-	public int getPrecision(int column) throws SQLException {
-		DuckDBColumnTypeMetaData typeMetaData = typeMetadataForColumn(column);
-
-		if (typeMetaData == null) {
-			return 0;
-		}
-
-		return typeMetaData.width;
-	}
-
-	public int getScale(int column) throws SQLException {
-		DuckDBColumnTypeMetaData typeMetaData = typeMetadataForColumn(column);
-
-		if (typeMetaData == null) {
-			return 0;
-		}
-
-		return typeMetaData.scale;
-	}
-
-	public String getTableName(int column) throws SQLException {
-		return "";
-	}
-
-	public String getCatalogName(int column) throws SQLException {
-		return "";
-	}
-
-	@Override
-	public <T> T unwrap(Class<T> iface) throws SQLException {
-		return JdbcUtils.unwrap(this, iface);
-	}
-
-	@Override
-	public boolean isWrapperFor(Class<?> iface) {
-		return iface.isInstance(this);
-	}
-
-	private DuckDBColumnTypeMetaData typeMetadataForColumn(int columnIndex) throws SQLException {
-		if (columnIndex > column_count) {
-			throw new SQLException("Column index out of bounds");
-		}
-		return column_types_meta[columnIndex - 1];
-	}
-=======
     public DuckDBResultSetMetaData(int param_count, int column_count, String[] column_names,
                                    String[] column_types_string, String[] column_types_details, String return_type) {
         this.param_count = param_count;
@@ -428,6 +156,7 @@
         case UINTEGER:
             return Long.class.getName();
         case HUGEINT:
+        case UHUGEINT:
         case UBIGINT:
             return BigInteger.class.getName();
         case FLOAT:
@@ -557,5 +286,4 @@
         }
         return column_types_meta[columnIndex - 1];
     }
->>>>>>> 0abd2f07
 }