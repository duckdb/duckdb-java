package org.duckdb;

import java.sql.Date;
import java.sql.Time;
import java.sql.Timestamp;
import java.time.Instant;
import java.time.LocalDate;
import java.time.LocalDateTime;
import java.time.LocalTime;
import java.time.OffsetDateTime;
import java.time.OffsetTime;
import java.time.ZoneOffset;
import java.time.temporal.ChronoUnit;

public class DuckDBTimestamp {
    static {
        // LocalDateTime reference of epoch
        RefLocalDateTime = LocalDateTime.ofEpochSecond(0, 0, ZoneOffset.UTC);
    }

    public DuckDBTimestamp(long timeMicros) {
        this.timeMicros = timeMicros;
    }

    public DuckDBTimestamp(LocalDateTime localDateTime) {
        this.timeMicros = localDateTime2Micros(localDateTime);
    }

    public DuckDBTimestamp(OffsetDateTime offsetDateTime) {
        this.timeMicros = DuckDBTimestamp.RefLocalDateTime.until(offsetDateTime.withOffsetSameInstant(ZoneOffset.UTC),
                                                                 ChronoUnit.MICROS);
    }

    public DuckDBTimestamp(Timestamp sqlTimestamp) {
        this.timeMicros = DuckDBTimestamp.RefLocalDateTime.until(sqlTimestamp.toLocalDateTime(), ChronoUnit.MICROS);
    }

    final static LocalDateTime RefLocalDateTime;
    protected long timeMicros;

    public static Timestamp toSqlTimestamp(long timeMicros) {
        return Timestamp.valueOf(
            LocalDateTime.ofEpochSecond(micros2seconds(timeMicros), nanosPartMicros(timeMicros), ZoneOffset.UTC));
    }

    public static Timestamp toSqlTimestampNanos(long timeNanos) {
        return Timestamp.valueOf(
            LocalDateTime.ofEpochSecond(nanos2seconds(timeNanos), nanosPartNanos(timeNanos), ZoneOffset.UTC));
    }

    public static LocalDateTime toLocalDateTime(long timeMicros) {
        return LocalDateTime.ofEpochSecond(micros2seconds(timeMicros), nanosPartMicros(timeMicros), ZoneOffset.UTC);
    }

    public static OffsetTime toOffsetTime(long timeBits) {
        long timeMicros = timeBits >> 24;   // High 40 bits are micros
        long offset = timeBits & 0x0FFFFFF; // Low 24 bits are inverted biased offset in seconds
        long max_offset = 16 * 60 * 60 - 1; // ±15:59:59
        offset = max_offset - offset;
        int sign = (offset < 0) ? -1 : 1;
        offset = Math.abs(offset);

        int ss = (int) offset % 60;
        offset = offset / 60;

        int mm = (int) offset % 60;
        int hh = (int) offset / 60;

        if (hh > 15) {
            return OffsetTime.of(toLocalTime(timeMicros), ZoneOffset.UTC);
        } else {
            return OffsetTime.of(toLocalTime(timeMicros),
                                 ZoneOffset.ofHoursMinutesSeconds(sign * hh, sign * mm, sign * ss));
        }
    }

    private static LocalTime toLocalTime(long timeMicros) {
        return LocalTime.ofNanoOfDay(timeMicros * 1000);
    }

    public static OffsetDateTime toOffsetDateTime(long timeMicros) {
        return OffsetDateTime.of(toLocalDateTime(timeMicros), ZoneOffset.UTC);
    }

    public static Timestamp fromSecondInstant(long seconds) {
        return fromMilliInstant(seconds * 1_000);
    }

    public static Timestamp fromMilliInstant(long millis) {
        return new Timestamp(millis);
    }

    public static Timestamp fromMicroInstant(long micros) {
        return Timestamp.from(Instant.ofEpochSecond(micros / 1_000_000, nanosPartMicros(micros)));
    }

    public static Timestamp fromNanoInstant(long nanos) {
        return Timestamp.from(Instant.ofEpochSecond(nanos / 1_000_000_000, nanosPartNanos(nanos)));
    }

    public static long localDateTime2Micros(LocalDateTime localDateTime) {
        return DuckDBTimestamp.RefLocalDateTime.until(localDateTime, ChronoUnit.MICROS);
    }

<<<<<<< HEAD
    public Instant toInstant() {
        return Instant.ofEpochSecond(micros2seconds(this.timeMicros), nanosPartMicros(this.timeMicros));
=======
    // TODO: move this to C++ side
    public static Object valueOf(Object x) {
        // Change sql.Timestamp to DuckDBTimestamp
        if (x instanceof Timestamp) {
            x = new DuckDBTimestamp((Timestamp) x);
        } else if (x instanceof LocalDateTime) {
            x = new DuckDBTimestamp((LocalDateTime) x);
        } else if (x instanceof LocalDate) {
            x = new DuckDBDate(Date.valueOf((LocalDate) x));
        } else if (x instanceof OffsetDateTime) {
            x = new DuckDBTimestampTZ((OffsetDateTime) x);
        } else if (x instanceof Date) {
            x = new DuckDBDate((Date) x);
        } else if (x instanceof Time) {
            x = new DuckDBTime((Time) x);
        }
        return x;
>>>>>>> 036aade4
    }

    public Timestamp toSqlTimestamp() {
        return Timestamp.valueOf(this.toLocalDateTime());
    }

    public LocalDateTime toLocalDateTime() {
        return LocalDateTime.ofEpochSecond(micros2seconds(timeMicros), nanosPartMicros(timeMicros), ZoneOffset.UTC);
    }

    public OffsetDateTime toOffsetDateTime() {
        return OffsetDateTime.of(toLocalDateTime(this.timeMicros), ZoneOffset.UTC);
    }

    public static long getMicroseconds(Timestamp sqlTimestamp) {
        return DuckDBTimestamp.RefLocalDateTime.until(sqlTimestamp.toLocalDateTime(), ChronoUnit.MICROS);
    }

    public long getMicrosEpoch() {
        return this.timeMicros;
    }

    public String toString() {
        return this.toLocalDateTime().toString();
    }

    private static long micros2seconds(long micros) {
        if ((micros % 1000_000L) >= 0) {
            return micros / 1000_000L;
        } else {
            return (micros / 1000_000L) - 1;
        }
    }

    private static int nanosPartMicros(long micros) {
        if ((micros % 1000_000L) >= 0) {
            return (int) ((micros % 1000_000L) * 1000);
        } else {
            return (int) ((1000_000L + (micros % 1000_000L)) * 1000);
        }
    }

    private static long nanos2seconds(long nanos) {
        if ((nanos % 1_000_000_000L) >= 0) {
            return nanos / 1_000_000_000L;
        } else {
            return (nanos / 1_000_000_000L) - 1;
        }
    }

    private static int nanosPartNanos(long nanos) {
        if ((nanos % 1_000_000_000L) >= 0) {
            return (int) ((nanos % 1_000_000_000L));
        } else {
            return (int) ((1_000_000_000L + (nanos % 1_000_000_000L)));
        }
    }
}<|MERGE_RESOLUTION|>--- conflicted
+++ resolved
@@ -102,10 +102,6 @@
         return DuckDBTimestamp.RefLocalDateTime.until(localDateTime, ChronoUnit.MICROS);
     }
 
-<<<<<<< HEAD
-    public Instant toInstant() {
-        return Instant.ofEpochSecond(micros2seconds(this.timeMicros), nanosPartMicros(this.timeMicros));
-=======
     // TODO: move this to C++ side
     public static Object valueOf(Object x) {
         // Change sql.Timestamp to DuckDBTimestamp
@@ -123,7 +119,10 @@
             x = new DuckDBTime((Time) x);
         }
         return x;
->>>>>>> 036aade4
+    }
+
+    public Instant toInstant() {
+        return Instant.ofEpochSecond(micros2seconds(this.timeMicros), nanosPartMicros(this.timeMicros));
     }
 
     public Timestamp toSqlTimestamp() {
