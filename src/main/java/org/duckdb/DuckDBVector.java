package org.duckdb;

import java.math.BigDecimal;
import java.math.BigInteger;
import java.nio.ByteBuffer;
import java.nio.ByteOrder;
import java.sql.Array;
import java.sql.Blob;
import java.sql.Date;
import java.sql.SQLException;
import java.sql.SQLFeatureNotSupportedException;
import java.sql.Struct;
import java.sql.Time;
import java.sql.Timestamp;
import java.time.Instant;
import java.time.LocalDate;
import java.time.LocalDateTime;
import java.time.LocalTime;
import java.time.OffsetDateTime;
import java.time.OffsetTime;
import java.time.ZoneOffset;
import java.time.format.DateTimeFormatter;
import java.time.format.DateTimeFormatterBuilder;
import java.time.format.TextStyle;
import java.time.temporal.ChronoField;
import java.util.Calendar;
import java.util.HashMap;
import java.util.Map;
import java.util.UUID;
<<<<<<< HEAD
import org.duckdb.DuckDBTimestamp;
=======
import java.util.concurrent.TimeUnit;
>>>>>>> 036aade4

class DuckDBVector {
    // Constant to construct BigDecimals from hugeint_t
    private final static BigDecimal ULONG_MULTIPLIER = new BigDecimal("18446744073709551616");
    private final static DateTimeFormatter ERA_FORMAT =
        new DateTimeFormatterBuilder()
            .appendValue(ChronoField.YEAR_OF_ERA)
            .appendLiteral("-")
            .appendValue(ChronoField.MONTH_OF_YEAR)
            .appendLiteral("-")
            .appendValue(ChronoField.DAY_OF_MONTH)
            .appendOptional(new DateTimeFormatterBuilder()
                                .appendLiteral(" (")
                                .appendText(ChronoField.ERA, TextStyle.SHORT)
                                .appendLiteral(")")
                                .toFormatter())
            .toFormatter();

    DuckDBVector(String duckdb_type, int length, boolean[] nullmask) {
        super();
        this.duckdb_type = DuckDBResultSetMetaData.TypeNameToType(duckdb_type);
        this.meta = this.duckdb_type == DuckDBColumnType.DECIMAL
                        ? DuckDBColumnTypeMetaData.parseColumnTypeMetadata(duckdb_type)
                        : null;
        this.length = length;
        this.nullmask = nullmask;
    }
    private final DuckDBColumnTypeMetaData meta;
    protected final DuckDBColumnType duckdb_type;
    final int length;
    private final boolean[] nullmask;
    private ByteBuffer constlen_data = null;
    private Object[] varlen_data = null;

    Object getObject(int idx) throws SQLException {
        if (check_and_null(idx)) {
            return null;
        }
        switch (duckdb_type) {
        case BOOLEAN:
            return getBoolean(idx);
        case TINYINT:
            return getByte(idx);
        case SMALLINT:
            return getShort(idx);
        case INTEGER:
            return getInt(idx);
        case BIGINT:
            return getLong(idx);
        case HUGEINT:
            return getHugeint(idx);
        case UHUGEINT:
            return getUhugeint(idx);
        case UTINYINT:
            return getUint8(idx);
        case USMALLINT:
            return getUint16(idx);
        case UINTEGER:
            return getUint32(idx);
        case UBIGINT:
            return getUint64(idx);
        case FLOAT:
            return getFloat(idx);
        case DOUBLE:
            return getDouble(idx);
        case DECIMAL:
            return getBigDecimal(idx);
        case TIME:
            return getLocalTime(idx);
        case TIME_WITH_TIME_ZONE:
            return getOffsetTime(idx);
        case DATE:
            return getLocalDate(idx);
        case TIMESTAMP:
        case TIMESTAMP_NS:
        case TIMESTAMP_S:
        case TIMESTAMP_MS:
            return getTimestamp(idx);
        case TIMESTAMP_WITH_TIME_ZONE:
            return getOffsetDateTime(idx);
        case JSON:
            return getJsonObject(idx);
        case BLOB:
            return getBlob(idx);
        case UUID:
            return getUuid(idx);
        case MAP:
            return getMap(idx);
        case LIST:
        case ARRAY:
            return getArray(idx);
        case STRUCT:
            return getStruct(idx);
        case UNION:
            return getUnion(idx);
        default:
            return getLazyString(idx);
        }
    }

    LocalTime getLocalTime(int idx) {
        if (check_and_null(idx)) {
            return null;
        }

        if (isType(DuckDBColumnType.TIME)) {
            long microseconds = getbuf(idx, 8).getLong();
            long nanoseconds = TimeUnit.MICROSECONDS.toNanos(microseconds);
            return LocalTime.ofNanoOfDay(nanoseconds);
        }

        String lazyString = getLazyString(idx);

        return lazyString == null ? null : LocalTime.parse(lazyString);
    }

    LocalDate getLocalDate(int idx) {
        if (check_and_null(idx)) {
            return null;
        }

        if (isType(DuckDBColumnType.DATE)) {
            return LocalDate.ofEpochDay(getbuf(idx, 4).getInt());
        }

        String lazyString = getLazyString(idx);

        if ("infinity".equals(lazyString))
            return LocalDate.MAX;
        else if ("-infinity".equals(lazyString))
            return LocalDate.MIN;

        return lazyString == null ? null : LocalDate.from(ERA_FORMAT.parse(lazyString));
    }

    BigDecimal getBigDecimal(int idx) throws SQLException {
        if (check_and_null(idx)) {
            return null;
        }
        if (isType(DuckDBColumnType.DECIMAL)) {
            switch (meta.type_size) {
            case 16:
                return new BigDecimal((int) getbuf(idx, 2).getShort()).scaleByPowerOfTen(meta.scale * -1);
            case 32:
                return new BigDecimal(getbuf(idx, 4).getInt()).scaleByPowerOfTen(meta.scale * -1);
            case 64:
                return new BigDecimal(getbuf(idx, 8).getLong()).scaleByPowerOfTen(meta.scale * -1);
            case 128:
                ByteBuffer buf = getbuf(idx, 16);
                long lower = buf.getLong();
                long upper = buf.getLong();
                return new BigDecimal(upper)
                    .multiply(ULONG_MULTIPLIER)
                    .add(new BigDecimal(Long.toUnsignedString(lower)))
                    .scaleByPowerOfTen(meta.scale * -1);
            }
        }
        Object o = getObject(idx);
        return new BigDecimal(o.toString());
    }

    OffsetDateTime getOffsetDateTime(int idx) throws SQLException {
        if (check_and_null(idx)) {
            return null;
        }

        if (isType(DuckDBColumnType.TIMESTAMP_WITH_TIME_ZONE)) {
            return DuckDBTimestamp.toOffsetDateTime(getbuf(idx, 8).getLong());
        }
        Object o = getObject(idx);
        return OffsetDateTime.parse(o.toString());
    }

    Timestamp getTimestamp(int idx) throws SQLException {
        if (check_and_null(idx)) {
            return null;
        }

        if (isType(DuckDBColumnType.TIMESTAMP) || isType(DuckDBColumnType.TIMESTAMP_WITH_TIME_ZONE)) {
            return DuckDBTimestamp.toSqlTimestamp(getbuf(idx, 8).getLong());
        }
        if (isType(DuckDBColumnType.TIMESTAMP_MS)) {
            return DuckDBTimestamp.toSqlTimestamp(getbuf(idx, 8).getLong() * 1000);
        }
        if (isType(DuckDBColumnType.TIMESTAMP_NS)) {
            return DuckDBTimestamp.toSqlTimestampNanos(getbuf(idx, 8).getLong());
        }
        if (isType(DuckDBColumnType.TIMESTAMP_S)) {
            return DuckDBTimestamp.toSqlTimestamp(getbuf(idx, 8).getLong() * 1_000_000);
        }
        Object o = getObject(idx);
        return Timestamp.valueOf(o.toString());
    }

    DuckDBTimestamp getDuckDBTimestamp(int idx) throws SQLException {
        if (check_and_null(idx)) {
            return null;
        }

        switch (this.duckdb_type) {
        case TIMESTAMP:
        case TIMESTAMP_WITH_TIME_ZONE:
            long epochMicros = getbuf(idx, 8).getLong();
            return new DuckDBTimestamp(epochMicros);
        case TIMESTAMP_MS:
            long epochMillis = getbuf(idx, 8).getLong();
            return new DuckDBTimestamp(Math.multiplyExact(epochMillis, 1_000));
        case TIMESTAMP_NS:
            long epochNanos = getbuf(idx, 8).getLong();
            return new DuckDBTimestamp(epochNanos / 1000);
        case TIMESTAMP_S:
            long epochSeconds = getbuf(idx, 8).getLong();
            return new DuckDBTimestamp(Math.multiplyExact(epochSeconds, 1_000_000));
        }

        throw new SQLFeatureNotSupportedException("getDuckDBTimestamp");
    }

    UUID getUuid(int idx) throws SQLException {
        if (check_and_null(idx)) {
            return null;
        }

        if (isType(DuckDBColumnType.UUID)) {
            ByteBuffer buffer = getbuf(idx, 16);
            long leastSignificantBits = buffer.getLong();

            // Account for unsigned
            long mostSignificantBits = buffer.getLong() - Long.MAX_VALUE - 1;
            return new UUID(mostSignificantBits, leastSignificantBits);
        }
        Object o = getObject(idx);
        return UUID.fromString(o.toString());
    }

    String getLazyString(int idx) {
        if (check_and_null(idx)) {
            return null;
        }
        return varlen_data[idx].toString();
    }

    Array getArray(int idx) throws SQLException {
        if (check_and_null(idx)) {
            return null;
        }
        if (isType(DuckDBColumnType.LIST) || isType(DuckDBColumnType.ARRAY)) {
            return (Array) varlen_data[idx];
        }
        throw new SQLFeatureNotSupportedException("getArray");
    }

    Map<Object, Object> getMap(int idx) throws SQLException {
        if (check_and_null(idx)) {
            return null;
        }
        if (!isType(DuckDBColumnType.MAP)) {
            throw new SQLFeatureNotSupportedException("getMap");
        }

        Object[] entries = (Object[]) (((Array) varlen_data[idx]).getArray());
        Map<Object, Object> result = new HashMap<>();

        for (Object entry : entries) {
            Object[] entry_val = ((Struct) entry).getAttributes();
            result.put(entry_val[0], entry_val[1]);
        }

        return result;
    }

    Blob getBlob(int idx) throws SQLException {
        if (check_and_null(idx)) {
            return null;
        }
        if (isType(DuckDBColumnType.BLOB)) {
            return new DuckDBResultSet.DuckDBBlobResult(ByteBuffer.wrap((byte[]) varlen_data[idx]));
        }

        throw new SQLFeatureNotSupportedException("getBlob");
    }

    byte[] getBytes(int idx) throws SQLException {
        if (check_and_null(idx)) {
            return null;
        }

        if (isType(DuckDBColumnType.BLOB)) {
            return (byte[]) varlen_data[idx];
        }

        throw new SQLFeatureNotSupportedException("getBytes");
    }

    JsonNode getJsonObject(int idx) {
        if (check_and_null(idx)) {
            return null;
        }
        String result = getLazyString(idx);
        return result == null ? null : new JsonNode(result);
    }

    Date getDate(int idx) {
        if (check_and_null(idx)) {
            return null;
        }

        if (isType(DuckDBColumnType.DATE)) {
            return Date.valueOf(this.getLocalDate(idx));
        }

        String string_value = getLazyString(idx);
        if (string_value == null) {
            return null;
        }
        try {
            return Date.valueOf(string_value);
        } catch (Exception e) {
            return null;
        }
    }

    OffsetTime getOffsetTime(int idx) {
        if (check_and_null(idx)) {
            return null;
        }
        return DuckDBTimestamp.toOffsetTime(getbuf(idx, 8).getLong());
    }

    Time getTime(int idx) {
        if (check_and_null(idx)) {
            return null;
        }

        if (isType(DuckDBColumnType.TIME)) {
            return Time.valueOf(getLocalTime(idx));
        }

        String string_value = getLazyString(idx);
        try {
            return Time.valueOf(string_value);
        } catch (Exception e) {
            return null;
        }
    }

    Boolean getBoolean(int idx) throws SQLException {
        if (check_and_null(idx)) {
            return false;
        }
        if (isType(DuckDBColumnType.BOOLEAN)) {
            return getbuf(idx, 1).get() == 1;
        }
        Object o = getObject(idx);
        if (o instanceof Number) {
            return ((Number) o).byteValue() == 1;
        }

        return Boolean.parseBoolean(o.toString());
    }

    protected ByteBuffer getbuf(int idx, int typeWidth) {
        ByteBuffer buf = constlen_data;
        buf.order(ByteOrder.LITTLE_ENDIAN);
        buf.position(idx * typeWidth);
        return buf;
    }

    protected boolean check_and_null(int idx) {
        return nullmask[idx];
    }

    long getLong(int idx) throws SQLException {
        if (check_and_null(idx)) {
            return 0;
        }
        if (isType(DuckDBColumnType.BIGINT) || isType(DuckDBColumnType.TIMESTAMP) ||
            isType(DuckDBColumnType.TIMESTAMP_WITH_TIME_ZONE)) {
            return getbuf(idx, 8).getLong();
        }
        Object o = getObject(idx);
        if (o instanceof Number) {
            return ((Number) o).longValue();
        }
        return Long.parseLong(o.toString());
    }

    int getInt(int idx) throws SQLException {
        if (check_and_null(idx)) {
            return 0;
        }
        if (isType(DuckDBColumnType.INTEGER)) {
            return getbuf(idx, 4).getInt();
        }
        Object o = getObject(idx);
        if (o instanceof Number) {
            return ((Number) o).intValue();
        }
        return Integer.parseInt(o.toString());
    }

    short getUint8(int idx) throws SQLException {
        if (check_and_null(idx)) {
            return 0;
        }
        if (isType(DuckDBColumnType.UTINYINT)) {
            ByteBuffer buf = ByteBuffer.allocate(2);
            getbuf(idx, 1).get(buf.array(), 1, 1);
            return buf.getShort();
        }
        throw new SQLFeatureNotSupportedException("getUint8");
    }

    long getUint32(int idx) throws SQLException {
        if (check_and_null(idx)) {
            return 0;
        }
        if (isType(DuckDBColumnType.UINTEGER)) {
            ByteBuffer buf = ByteBuffer.allocate(8);
            buf.order(ByteOrder.LITTLE_ENDIAN);
            getbuf(idx, 4).get(buf.array(), 0, 4);
            return buf.getLong();
        }
        throw new SQLFeatureNotSupportedException("getUint32");
    }

    int getUint16(int idx) throws SQLException {
        if (check_and_null(idx)) {
            return 0;
        }
        if (isType(DuckDBColumnType.USMALLINT)) {
            ByteBuffer buf = ByteBuffer.allocate(4);
            buf.order(ByteOrder.LITTLE_ENDIAN);
            getbuf(idx, 2).get(buf.array(), 0, 2);
            return buf.getInt();
        }
        throw new SQLFeatureNotSupportedException("getUint16");
    }

    BigInteger getUint64(int idx) throws SQLException {
        if (check_and_null(idx)) {
            return BigInteger.ZERO;
        }
        if (isType(DuckDBColumnType.UBIGINT)) {
            byte[] buf_res = new byte[16];
            byte[] buf = new byte[8];
            getbuf(idx, 8).get(buf);
            for (int i = 0; i < 8; i++) {
                buf_res[i + 8] = buf[7 - i];
            }
            return new BigInteger(buf_res);
        }
        throw new SQLFeatureNotSupportedException("getUint64");
    }

    double getDouble(int idx) throws SQLException {
        if (check_and_null(idx)) {
            return Double.NaN;
        }
        if (isType(DuckDBColumnType.DOUBLE)) {
            return getbuf(idx, 8).getDouble();
        }
        Object o = getObject(idx);
        if (o instanceof Number) {
            return ((Number) o).doubleValue();
        }
        return Double.parseDouble(o.toString());
    }

    byte getByte(int idx) throws SQLException {
        if (check_and_null(idx)) {
            return 0;
        }
        if (isType(DuckDBColumnType.TINYINT)) {
            return getbuf(idx, 1).get();
        }
        Object o = getObject(idx);
        if (o instanceof Number) {
            return ((Number) o).byteValue();
        }
        return Byte.parseByte(o.toString());
    }

    short getShort(int idx) throws SQLException {
        if (check_and_null(idx)) {
            return 0;
        }
        if (isType(DuckDBColumnType.SMALLINT)) {
            return getbuf(idx, 2).getShort();
        }
        Object o = getObject(idx);
        if (o instanceof Number) {
            return ((Number) o).shortValue();
        }
        return Short.parseShort(o.toString());
    }

    BigInteger getHugeint(int idx) throws SQLException {
        if (check_and_null(idx)) {
            return BigInteger.ZERO;
        }
        if (isType(DuckDBColumnType.HUGEINT)) {
            byte[] buf = new byte[16];
            getbuf(idx, 16).get(buf);
            for (int i = 0; i < 8; i++) {
                byte keep = buf[i];
                buf[i] = buf[15 - i];
                buf[15 - i] = keep;
            }
            return new BigInteger(buf);
        }
        Object o = getObject(idx);
        return new BigInteger(o.toString());
    }

    BigInteger getUhugeint(int idx) throws SQLException {
        if (check_and_null(idx)) {
            return BigInteger.ZERO;
        }
        if (isType(DuckDBColumnType.UHUGEINT)) {
            byte[] buf = new byte[16];
            getbuf(idx, 16).get(buf);
            for (int i = 0; i < 8; i++) {
                byte keep = buf[i];
                buf[i] = buf[15 - i];
                buf[15 - i] = keep;
            }
            return new BigInteger(1, buf);
        }
        Object o = getObject(idx);
        return new BigInteger(o.toString());
    }

    float getFloat(int idx) throws SQLException {
        if (check_and_null(idx)) {
            return Float.NaN;
        }
        if (isType(DuckDBColumnType.FLOAT)) {
            return getbuf(idx, 4).getFloat();
        }
        Object o = getObject(idx);
        if (o instanceof Number) {
            return ((Number) o).floatValue();
        }
        return Float.parseFloat(o.toString());
    }

    private boolean isType(DuckDBColumnType columnType) {
        return duckdb_type == columnType;
    }

    Timestamp getTimestamp(int idx, Calendar cal) throws SQLException {
        if (check_and_null(idx)) {
            return null;
        }
        // Our raw data is already a proper count of units since the epoch
        // So just construct the SQL Timestamp.
        if (isType(DuckDBColumnType.TIMESTAMP) || isType(DuckDBColumnType.TIMESTAMP_WITH_TIME_ZONE)) {
            return DuckDBTimestamp.fromMicroInstant(getbuf(idx, 8).getLong());
        }
        if (isType(DuckDBColumnType.TIMESTAMP_MS)) {
            return DuckDBTimestamp.fromMilliInstant(getbuf(idx, 8).getLong());
        }
        if (isType(DuckDBColumnType.TIMESTAMP_NS)) {
            return DuckDBTimestamp.fromNanoInstant(getbuf(idx, 8).getLong());
        }
        if (isType(DuckDBColumnType.TIMESTAMP_S)) {
            return DuckDBTimestamp.fromSecondInstant(getbuf(idx, 8).getLong());
        }
        Object o = getObject(idx);
        return Timestamp.valueOf(o.toString());
    }

    LocalDateTime getLocalDateTime(int idx) throws SQLException {
        if (check_and_null(idx)) {
            return null;
        }
        if (isType(DuckDBColumnType.TIMESTAMP) || isType(DuckDBColumnType.TIMESTAMP_WITH_TIME_ZONE)) {
            return DuckDBTimestamp.toLocalDateTime(getbuf(idx, 8).getLong());
        }
        if (isType(DuckDBColumnType.TIMESTAMP_MS)) {
            long epochMillis = getbuf(idx, 8).getLong();
            return Instant.EPOCH.plusMillis(epochMillis).atZone(ZoneOffset.UTC).toLocalDateTime();
        }
        if (isType(DuckDBColumnType.TIMESTAMP_NS)) {
            long epochNanos = getbuf(idx, 8).getLong();
            return Instant.EPOCH.plusNanos(epochNanos).atZone(ZoneOffset.UTC).toLocalDateTime();
        }
        if (isType(DuckDBColumnType.TIMESTAMP_S)) {
            long epochSeconds = getbuf(idx, 8).getLong();
            return Instant.ofEpochSecond(epochSeconds).atZone(ZoneOffset.UTC).toLocalDateTime();
        }
        Object o = getObject(idx);
        return LocalDateTime.parse(o.toString());
    }

    Struct getStruct(int idx) {
        return check_and_null(idx) ? null : (Struct) varlen_data[idx];
    }

    Object getUnion(int idx) throws SQLException {
        if (check_and_null(idx))
            return null;

        Struct struct = getStruct(idx);

        Object[] attributes = struct.getAttributes();

        short tag = (short) attributes[0];

        return attributes[1 + tag];
    }
}<|MERGE_RESOLUTION|>--- conflicted
+++ resolved
@@ -27,11 +27,8 @@
 import java.util.HashMap;
 import java.util.Map;
 import java.util.UUID;
-<<<<<<< HEAD
+import java.util.concurrent.TimeUnit;
 import org.duckdb.DuckDBTimestamp;
-=======
-import java.util.concurrent.TimeUnit;
->>>>>>> 036aade4
 
 class DuckDBVector {
     // Constant to construct BigDecimals from hugeint_t
