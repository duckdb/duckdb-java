--- conflicted
+++ resolved
@@ -24,498 +24,6 @@
 import java.util.UUID;
 
 class DuckDBVector {
-<<<<<<< HEAD
-	// Constant to construct BigDecimals from hugeint_t
-	private final static BigDecimal ULONG_MULTIPLIER = new BigDecimal("18446744073709551616");
-	private final static DateTimeFormatter ERA_FORMAT = new DateTimeFormatterBuilder()
-			.appendValue(ChronoField.YEAR_OF_ERA)
-			.appendLiteral("-")
-			.appendValue(ChronoField.MONTH_OF_YEAR)
-			.appendLiteral("-")
-			.appendValue(ChronoField.DAY_OF_MONTH)
-			.appendOptional(
-					new DateTimeFormatterBuilder()
-							.appendLiteral(" (")
-							.appendText(ChronoField.ERA, TextStyle.SHORT)
-							.appendLiteral(")")
-							.toFormatter()
-			).toFormatter();
-
-	DuckDBVector(String duckdb_type, int length, boolean[] nullmask) {
-		super();
-		this.duckdb_type = DuckDBResultSetMetaData.TypeNameToType(duckdb_type);
-		this.meta = this.duckdb_type == DuckDBColumnType.DECIMAL ? DuckDBColumnTypeMetaData.parseColumnTypeMetadata(duckdb_type) : null;
-		this.length = length;
-		this.nullmask = nullmask;
-	}
-	private final DuckDBColumnTypeMetaData meta;
-	protected DuckDBColumnType duckdb_type;
-	protected int length;
-	protected boolean[] nullmask;
-	protected ByteBuffer constlen_data = null;
-	protected Object[] varlen_data = null;
-
-	Object getObject(int idx) throws SQLException {
-		if (check_and_null(idx)) {
-			return null;
-		}
-		switch (duckdb_type) {
-			case BOOLEAN:
-				return getBoolean(idx);
-			case TINYINT:
-				return getByte(idx);
-			case SMALLINT:
-				return getShort(idx);
-			case INTEGER:
-				return getInt(idx);
-			case BIGINT:
-				return getLong(idx);
-			case HUGEINT:
-				return getHugeint(idx);
-			case UHUGEINT:
-				return getUhugeint(idx);
-			case UTINYINT:
-				return getUint8(idx);
-			case USMALLINT:
-				return getUint16(idx);
-			case UINTEGER:
-				return getUint32(idx);
-			case UBIGINT:
-				return getUint64(idx);
-			case FLOAT:
-				return getFloat(idx);
-			case DOUBLE:
-				return getDouble(idx);
-			case DECIMAL:
-				return getBigDecimal(idx);
-			case TIME:
-				return getLocalTime(idx);
-			case TIME_WITH_TIME_ZONE:
-				return getOffsetTime(idx);
-			case DATE:
-				return getLocalDate(idx);
-			case TIMESTAMP:
-			case TIMESTAMP_NS:
-			case TIMESTAMP_S:
-			case TIMESTAMP_MS:
-				return getTimestamp(idx);
-			case TIMESTAMP_WITH_TIME_ZONE:
-				return getOffsetDateTime(idx);
-			case JSON:
-				return getJsonObject(idx);
-			case BLOB:
-				return getBlob(idx);
-			case UUID:
-				return getUuid(idx);
-			case LIST:
-				return getArray(idx);
-			default:
-				return getLazyString(idx);
-		}
-	}
-
-	LocalTime getLocalTime(int idx) throws SQLException {
-		String lazyString = getLazyString(idx);
-
-		return lazyString == null ? null : LocalTime.parse(lazyString);
-	}
-
-	LocalDate getLocalDate(int idx) throws SQLException {
-		String lazyString = getLazyString(idx);
-
-		if ("infinity".equals(lazyString)) return LocalDate.MAX;
-		else if ("-infinity".equals(lazyString)) return LocalDate.MIN;
-
-		return lazyString == null ? null : LocalDate.from(ERA_FORMAT.parse(lazyString));
-	}
-
-	BigDecimal getBigDecimal(int idx) throws SQLException {
-		if (check_and_null(idx)) {
-			return null;
-		}
-		if (isType(DuckDBColumnType.DECIMAL)) {
-			switch (meta.type_size) {
-				case 16:
-					return new BigDecimal((int) getbuf(idx, 2).getShort())
-							.scaleByPowerOfTen(meta.scale * -1);
-				case 32:
-					return new BigDecimal(getbuf(idx, 4).getInt())
-							.scaleByPowerOfTen(meta.scale * -1);
-				case 64:
-					return new BigDecimal(getbuf(idx, 8).getLong())
-							.scaleByPowerOfTen(meta.scale * -1);
-				case 128:
-					ByteBuffer buf = getbuf(idx, 16);
-					long lower = buf.getLong();
-					long upper = buf.getLong();
-					return new BigDecimal(upper).multiply(ULONG_MULTIPLIER)
-							.add(new BigDecimal(Long.toUnsignedString(lower)))
-							.scaleByPowerOfTen(meta.scale * -1);
-			}
-		}
-		Object o = getObject(idx);
-		return new BigDecimal(o.toString());
-	}
-
-	OffsetDateTime getOffsetDateTime(int idx) throws SQLException {
-		if (check_and_null(idx)) {
-			return null;
-		}
-
-		if (isType(DuckDBColumnType.TIMESTAMP_WITH_TIME_ZONE)) {
-			return DuckDBTimestamp.toOffsetDateTime(getbuf(idx, 8).getLong());
-		}
-		Object o = getObject(idx);
-		return OffsetDateTime.parse(o.toString());
-	}
-
-	Timestamp getTimestamp(int idx) throws SQLException {
-		if (check_and_null(idx)) {
-			return null;
-		}
-
-		if (isType(DuckDBColumnType.TIMESTAMP) || isType(DuckDBColumnType.TIMESTAMP_WITH_TIME_ZONE)) {
-			return DuckDBTimestamp.toSqlTimestamp(getbuf(idx, 8).getLong());
-		}
-		if (isType(DuckDBColumnType.TIMESTAMP_MS)) {
-			return DuckDBTimestamp.toSqlTimestamp(getbuf(idx, 8).getLong() * 1000);
-		}
-		if (isType(DuckDBColumnType.TIMESTAMP_NS)) {
-			return DuckDBTimestamp.toSqlTimestampNanos(getbuf(idx, 8).getLong());
-		}
-		if (isType(DuckDBColumnType.TIMESTAMP_S)) {
-			return DuckDBTimestamp.toSqlTimestamp(getbuf(idx, 8).getLong() * 1_000_000);
-		}
-		Object o = getObject(idx);
-		return Timestamp.valueOf(o.toString());
-	}
-
-	UUID getUuid(int idx) throws SQLException {
-		if (check_and_null(idx)) {
-			return null;
-		}
-
-		if (isType(DuckDBColumnType.UUID)) {
-			ByteBuffer buffer = getbuf(idx, 16);
-			long leastSignificantBits = buffer.getLong();
-
-			// Account for unsigned
-			long mostSignificantBits = buffer.getLong() - Long.MAX_VALUE - 1;
-			return new UUID(mostSignificantBits, leastSignificantBits);
-		}
-		Object o = getObject(idx);
-		return UUID.fromString(o.toString());
-	}
-
-	String getLazyString(int idx) {
-		if (check_and_null(idx)) {
-			return null;
-		}
-		return (String) varlen_data[idx];
-	}
-
-	Array getArray(int idx) throws SQLException {
-		if (check_and_null(idx)) {
-			return null;
-		}
-		if (isType(DuckDBColumnType.LIST)) {
-			return (Array) varlen_data[idx];
-		}
-		throw new SQLFeatureNotSupportedException("getArray");
-	}
-
-	Blob getBlob(int idx) throws SQLException {
-		if (check_and_null(idx)) {
-			return null;
-		}
-		if (isType(DuckDBColumnType.BLOB)) {
-			return new DuckDBResultSet.DuckDBBlobResult((ByteBuffer) varlen_data[idx]);
-		}
-
-		throw new SQLFeatureNotSupportedException("getBlob");
-	}
-
-	JsonNode getJsonObject(int idx) {
-		if (check_and_null(idx)) {
-			return null;
-		}
-		String result = getLazyString(idx);
-		return result == null ? null : new JsonNode(result);
-	}
-
-	Date getDate(int idx) {
-		if (check_and_null(idx)) {
-			return null;
-		}
-		// TODO: load from native format
-		String string_value = getLazyString(idx);
-		if (string_value == null) {
-			return null;
-		}
-		try {
-			return Date.valueOf(string_value);
-		} catch (Exception e) {
-			return null;
-		}
-	}
-
-	OffsetTime getOffsetTime(int idx) {
-		if (check_and_null(idx)) {
-			return null;
-		}
-		return DuckDBTimestamp.toOffsetTime(getbuf(idx, 8).getLong());
-	}
-
-	Time getTime(int idx) {
-		// TODO: load from native format
-		String string_value = getLazyString(idx);
-		if (string_value == null) {
-			return null;
-		}
-		try {
-			return Time.valueOf(string_value);
-		} catch (Exception e) {
-			return null;
-		}
-	}
-
-	Boolean getBoolean(int idx) throws SQLException {
-		if (check_and_null(idx)) {
-			return false;
-		}
-		if (isType(DuckDBColumnType.BOOLEAN)) {
-			return getbuf(idx, 1).get() == 1;
-		}
-		Object o = getObject(idx);
-		if (o instanceof Number) {
-			return ((Number) o).byteValue() == 1;
-		}
-
-		return Boolean.parseBoolean(o.toString());
-	}
-
-	protected ByteBuffer getbuf(int idx, int typeWidth) {
-		ByteBuffer buf = constlen_data;
-		buf.order(ByteOrder.LITTLE_ENDIAN);
-		buf.position(idx * typeWidth);
-		return buf;
-	}
-
-	private boolean check_and_null(int idx) {
-		return nullmask[idx];
-	}
-
-	long getLong(int idx) throws SQLException {
-		if (check_and_null(idx)) {
-			return 0;
-		}
-		if (isType(DuckDBColumnType.BIGINT) || isType(DuckDBColumnType.TIMESTAMP) || isType(DuckDBColumnType.TIMESTAMP_WITH_TIME_ZONE)) {
-			return getbuf(idx, 8).getLong();
-		}
-		Object o = getObject(idx);
-		if (o instanceof Number) {
-			return ((Number) o).longValue();
-		}
-		return Long.parseLong(o.toString());
-	}
-
-	int getInt(int idx) throws SQLException {
-		if (check_and_null(idx)) {
-			return 0;
-		}
-		if (isType(DuckDBColumnType.INTEGER)) {
-			return getbuf(idx, 4).getInt();
-		}
-		Object o = getObject(idx);
-		if (o instanceof Number) {
-			return ((Number) o).intValue();
-		}
-		return Integer.parseInt(o.toString());
-	}
-
-	short getUint8(int idx) throws SQLException {
-		if (check_and_null(idx)) {
-			return 0;
-		}
-		if (isType(DuckDBColumnType.UTINYINT)) {
-			ByteBuffer buf = ByteBuffer.allocate(2);
-			getbuf(idx, 1).get(buf.array(), 1, 1);
-			return buf.getShort();
-		}
-		throw new SQLFeatureNotSupportedException("getUint8");
-	}
-
-	long getUint32(int idx) throws SQLException {
-		if (check_and_null(idx)) {
-			return 0;
-		}
-		if (isType(DuckDBColumnType.UINTEGER)) {
-			ByteBuffer buf = ByteBuffer.allocate(8);
-			buf.order(ByteOrder.LITTLE_ENDIAN);
-			getbuf(idx, 4).get(buf.array(), 0, 4);
-			return buf.getLong();
-		}
-		throw new SQLFeatureNotSupportedException("getUint32");
-	}
-
-	int getUint16(int idx) throws SQLException {
-		if (check_and_null(idx)) {
-			return 0;
-		}
-		if (isType(DuckDBColumnType.USMALLINT)) {
-			ByteBuffer buf = ByteBuffer.allocate(4);
-			buf.order(ByteOrder.LITTLE_ENDIAN);
-			getbuf(idx, 2).get(buf.array(), 0, 2);
-			return buf.getInt();
-		}
-		throw new SQLFeatureNotSupportedException("getUint16");
-	}
-
-	BigInteger getUint64(int idx) throws SQLException {
-		if (check_and_null(idx)) {
-			return BigInteger.ZERO;
-		}
-		if (isType(DuckDBColumnType.UBIGINT)) {
-			byte[] buf_res = new byte[16];
-			byte[] buf = new byte[8];
-			getbuf(idx, 8).get(buf);
-			for (int i = 0; i < 8; i++) {
-				buf_res[i + 8] = buf[7 - i];
-			}
-			return new BigInteger(buf_res);
-		}
-		throw new SQLFeatureNotSupportedException("getUint64");
-	}
-
-	double getDouble(int idx) throws SQLException {
-		if (check_and_null(idx)) {
-			return Double.NaN;
-		}
-		if (isType(DuckDBColumnType.DOUBLE)) {
-			return getbuf(idx, 8).getDouble();
-		}
-		Object o = getObject(idx);
-		if (o instanceof Number) {
-			return ((Number) o).doubleValue();
-		}
-		return Double.parseDouble(o.toString());
-	}
-
-	byte getByte(int idx) throws SQLException {
-		if (check_and_null(idx)) {
-			return 0;
-		}
-		if (isType(DuckDBColumnType.TINYINT)) {
-			return getbuf(idx, 1).get();
-		}
-		Object o = getObject(idx);
-		if (o instanceof Number) {
-			return ((Number) o).byteValue();
-		}
-		return Byte.parseByte(o.toString());
-	}
-
-	short getShort(int idx) throws SQLException {
-		if (check_and_null(idx)) {
-			return 0;
-		}
-		if (isType(DuckDBColumnType.SMALLINT)) {
-			return getbuf(idx, 2).getShort();
-		}
-		Object o = getObject(idx);
-		if (o instanceof Number) {
-			return ((Number) o).shortValue();
-		}
-		return Short.parseShort(o.toString());
-	}
-
-	BigInteger getHugeint(int idx) throws SQLException {
-		if (check_and_null(idx)) {
-			return BigInteger.ZERO;
-		}
-		if (isType(DuckDBColumnType.HUGEINT)) {
-			byte[] buf = new byte[16];
-			getbuf(idx, 16).get(buf);
-			for (int i = 0; i < 8; i++) {
-				byte keep = buf[i];
-				buf[i] = buf[15 - i];
-				buf[15 - i] = keep;
-			}
-			return new BigInteger(buf);
-		}
-		Object o = getObject(idx);
-		return new BigInteger(o.toString());
-	}
-
-	BigInteger getUhugeint(int idx) throws SQLException {
-		if (check_and_null(idx)) {
-			return BigInteger.ZERO;
-		}
-		if (isType(DuckDBColumnType.UHUGEINT)) {
-			byte[] buf = new byte[16];
-			getbuf(idx, 16).get(buf);
-			for (int i = 0; i < 8; i++) {
-				byte keep = buf[i];
-				buf[i] = buf[15 - i];
-				buf[15 - i] = keep;
-			}
-			return new BigInteger(1, buf);
-		}
-		Object o = getObject(idx);
-		return new BigInteger(o.toString());
-	}
-
-	float getFloat(int idx) throws SQLException {
-		if (check_and_null(idx)) {
-			return Float.NaN;
-		}
-		if (isType(DuckDBColumnType.FLOAT)) {
-			return getbuf(idx, 4).getFloat();
-		}
-		Object o = getObject(idx);
-		if (o instanceof Number) {
-			return ((Number) o).floatValue();
-		}
-		return Float.parseFloat(o.toString());
-	}
-
-	private boolean isType(DuckDBColumnType columnType) {
-		return duckdb_type == columnType;
-	}
-
-	Timestamp getTimestamp(int idx, Calendar cal) throws SQLException {
-		if (check_and_null(idx)) {
-			return null;
-		}
-		// Our raw data is already a proper count of units since the epoch
-		// So just construct the SQL Timestamp.
-		if (isType(DuckDBColumnType.TIMESTAMP) || isType(DuckDBColumnType.TIMESTAMP_WITH_TIME_ZONE)) {
-			return DuckDBTimestamp.fromMicroInstant(getbuf(idx, 8).getLong());
-		}
-		if (isType(DuckDBColumnType.TIMESTAMP_MS)) {
-			return DuckDBTimestamp.fromMilliInstant(getbuf(idx, 8).getLong());
-		}
-		if (isType(DuckDBColumnType.TIMESTAMP_NS)) {
-			return DuckDBTimestamp.fromNanoInstant(getbuf(idx, 8).getLong());
-		}
-		if (isType(DuckDBColumnType.TIMESTAMP_S)) {
-			return DuckDBTimestamp.fromSecondInstant(getbuf(idx, 8).getLong());
-		}
-		Object o = getObject(idx);
-		return Timestamp.valueOf(o.toString());
-	}
-
-	LocalDateTime getLocalDateTime(int idx) throws SQLException {
-		if (check_and_null(idx)) {
-			return null;
-		}
-		if (isType(DuckDBColumnType.TIMESTAMP) || isType(DuckDBColumnType.TIMESTAMP_WITH_TIME_ZONE)) {
-			return DuckDBTimestamp.toLocalDateTime(getbuf(idx, 8).getLong());
-		}
-		Object o = getObject(idx);
-		return LocalDateTime.parse(o.toString());
-	}
-=======
     // Constant to construct BigDecimals from hugeint_t
     private final static BigDecimal ULONG_MULTIPLIER = new BigDecimal("18446744073709551616");
     private final static DateTimeFormatter ERA_FORMAT =
@@ -565,6 +73,8 @@
             return getLong(idx);
         case HUGEINT:
             return getHugeint(idx);
+        case UHUGEINT:
+            return getUhugeint(idx);
         case UTINYINT:
             return getUint8(idx);
         case USMALLINT:
@@ -939,6 +449,24 @@
         return new BigInteger(o.toString());
     }
 
+    BigInteger getUhugeint(int idx) throws SQLException {
+        if (check_and_null(idx)) {
+            return BigInteger.ZERO;
+        }
+        if (isType(DuckDBColumnType.UHUGEINT)) {
+            byte[] buf = new byte[16];
+            getbuf(idx, 16).get(buf);
+            for (int i = 0; i < 8; i++) {
+                byte keep = buf[i];
+                buf[i] = buf[15 - i];
+                buf[15 - i] = keep;
+            }
+            return new BigInteger(1, buf);
+        }
+        Object o = getObject(idx);
+        return new BigInteger(o.toString());
+    }
+
     float getFloat(int idx) throws SQLException {
         if (check_and_null(idx)) {
             return Float.NaN;
@@ -989,5 +517,4 @@
         Object o = getObject(idx);
         return LocalDateTime.parse(o.toString());
     }
->>>>>>> 0abd2f07
 }